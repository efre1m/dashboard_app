import streamlit as st

# Initialize ALL session state caches to fix the error
caches_to_init = [
    "assisted_cache",
    "uterotonic_cache",
    "pph_cache",
    "missing_md_cache",
    "missing_bo_cache",
    "missing_cod_cache",
    "arv_cache",
    "svd_cache",
    "admitted_mothers_cache",
    "kpi_cache",
<<<<<<< HEAD
=======
    "kpi_cache_newborn",
>>>>>>> dfc7026b
]

# Initialize each cache if it doesn't exist
for cache_name in caches_to_init:
    if cache_name not in st.session_state:
        st.session_state[cache_name] = {}
from components.login import login_component
from dashboards import facility, regional, national, admin
from utils.auth import logout

# ---------------- Streamlit Page Config ----------------
st.set_page_config(
    page_title="IMNID Dashboard",
    page_icon="📊",
    layout="wide",
    initial_sidebar_state="expanded",
)

# ---------------- Sidebar ----------------
with st.sidebar:
    st.title("📊 IMNID Dashboard")

    # Check authentication
    if st.session_state.get("authenticated", False):
        # Logout button
        if st.button("Logout"):
            logout()
            st.rerun()  # Refresh app after logout
    else:
        st.info("🔑 Please log in")

# ---------------- Routing Based on Role ----------------
if not st.session_state.get("authenticated", False):
    login_component()  # Render login page if not authenticated
else:
    role = st.session_state["user"].get("role", "")

    if role == "facility":
        facility.render()
    elif role == "regional":
        regional.render()
    elif role == "national":
        national.render()
    elif role == "admin":
        # Admin dashboard with full CRUD for users, facilities, regions, countries
        admin.render()
    else:
        st.error("❌ Unauthorized role")<|MERGE_RESOLUTION|>--- conflicted
+++ resolved
@@ -12,10 +12,7 @@
     "svd_cache",
     "admitted_mothers_cache",
     "kpi_cache",
-<<<<<<< HEAD
-=======
     "kpi_cache_newborn",
->>>>>>> dfc7026b
 ]
 
 # Initialize each cache if it doesn't exist
